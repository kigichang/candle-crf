[package]
name = "candle-crf"
version = "0.8.3"
edition = "2021"
description = "porting pytorch-crf to candle"
readme = "README.md"
repository = "https://github.com/kigichang/candle-crf"
license-file = "LICENSE"
keywords = ["candle", "crf", "pytorch"]

[dependencies]
<<<<<<< HEAD
candle-core = { git="https://github.com/huggingface/candle", branch="main" }
candle-nn = { git="https://github.com/huggingface/candle", branch="main" }
=======
accelerate-src = { version = "0.3.2", optional = true }
intel-mkl-src = { version = "0.8.1", optional = true }
candle-core = "0.6.0"
candle-nn = "0.6.0"
>>>>>>> 6ad2bfe5


[dev-dependencies]
itertools = "0.13.0"
tuple-conv = "1.0.1"

[features]
default = []
accelerate = ["dep:accelerate-src", "candle-core/accelerate", "candle-nn/accelerate"]
mkl = ["dep:intel-mkl-src", "candle-core/mkl", "candle-nn/mkl"]<|MERGE_RESOLUTION|>--- conflicted
+++ resolved
@@ -9,16 +9,10 @@
 keywords = ["candle", "crf", "pytorch"]
 
 [dependencies]
-<<<<<<< HEAD
+accelerate-src = { version = "0.3.2", optional = true }
+intel-mkl-src = { version = "0.8.1", optional = true }
 candle-core = { git="https://github.com/huggingface/candle", branch="main" }
 candle-nn = { git="https://github.com/huggingface/candle", branch="main" }
-=======
-accelerate-src = { version = "0.3.2", optional = true }
-intel-mkl-src = { version = "0.8.1", optional = true }
-candle-core = "0.6.0"
-candle-nn = "0.6.0"
->>>>>>> 6ad2bfe5
-
 
 [dev-dependencies]
 itertools = "0.13.0"
